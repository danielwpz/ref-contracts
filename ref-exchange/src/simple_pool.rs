--- conflicted
+++ resolved
@@ -5,16 +5,11 @@
 use near_sdk::collections::LookupMap;
 use near_sdk::json_types::ValidAccountId;
 use near_sdk::{env, AccountId, Balance};
-<<<<<<< HEAD
-=======
-use crate::StorageKey;
 use crate::admin_fee::AdminFees;
->>>>>>> d94f61e2
 
 use crate::errors::{
     ERR13_LP_NOT_REGISTERED, ERR14_LP_ALREADY_REGISTERED, ERR31_ZERO_AMOUNT, ERR32_ZERO_SHARES,
 };
-use crate::fees::SwapFees;
 use crate::utils::{
     add_to_collection, integer_sqrt, SwapVolume, FEE_DIVISOR, INIT_SHARES_SUPPLY, U256,
 };
@@ -280,11 +275,7 @@
         amount_in: Balance,
         token_out: &AccountId,
         min_amount_out: Balance,
-<<<<<<< HEAD
-        fees: SwapFees,
-=======
         admin_fee: &AdminFees,
->>>>>>> d94f61e2
     ) -> Balance {
         assert_ne!(token_in, token_out, "ERR_SAME_TOKEN_SWAP");
         let in_idx = self.token_index(token_in);
@@ -314,16 +305,6 @@
         let numerator = (new_invariant - prev_invariant) * U256::from(self.shares_total_supply);
 
         // Allocate exchange fee as fraction of total fee by issuing LP shares proportionally.
-<<<<<<< HEAD
-        if self.exchange_fee > 0 && numerator > U256::zero() {
-            let denominator = new_invariant * self.total_fee / self.exchange_fee;
-            self.mint_shares(&fees.exchange_id, (numerator / denominator).as_u128());
-        }
-
-        // If there is referral provided and the account already registered LP, allocate it % of LP rewards.
-        if let Some(referral_id) = fees.referral_id {
-            if self.referral_fee > 0
-=======
         if admin_fee.exchange_fee > 0 && numerator > U256::zero() {
             let denominator = new_invariant * FEE_DIVISOR / admin_fee.exchange_fee;
             self.mint_shares(&admin_fee.exchange_id, (numerator / denominator).as_u128());
@@ -332,7 +313,6 @@
         // If there is referral provided and the account already registered LP, allocate it % of LP rewards.
         if let Some(referral_id) = &admin_fee.referral_id {
             if admin_fee.referral_fee > 0
->>>>>>> d94f61e2
                 && numerator > U256::zero()
                 && self.shares.contains_key(&referral_id)
             {
@@ -377,11 +357,7 @@
             one_near,
             accounts(2).as_ref(),
             1,
-<<<<<<< HEAD
-            SwapFees {
-=======
             &AdminFees {
->>>>>>> d94f61e2
                 exchange_fee: 0,
                 exchange_id: accounts(3).as_ref().clone(),
                 referral_fee: 0,
@@ -431,11 +407,7 @@
             one_near,
             accounts(2).as_ref(),
             1,
-<<<<<<< HEAD
-            SwapFees {
-=======
             &AdminFees {
->>>>>>> d94f61e2
                 exchange_fee: 100,
                 exchange_id: accounts(3).as_ref().clone(),
                 referral_fee: 0,
